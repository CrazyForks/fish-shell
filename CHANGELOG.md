--- conflicted
+++ resolved
@@ -20,11 +20,8 @@
 - Setting variables is much faster (#4200, #4341).
 - Using a read-only variable in a for loop is now an error. Note that this never worked. It simply failed to set the for loop var and thus silently produced incorrect results (#4342).
 - `math` is now a builtin rather than a wrapper around `bc` (#3157).
-<<<<<<< HEAD
 - `history search` supports globs for wildcard searching (#3136).
-=======
 - `bind` has a new `--silent` option to ignore bind requests for named keys not available under the current `$TERMINAL` (#4188, #4431)
->>>>>>> 8b9e5c93
 
 ## Other significant changes
 - Command substitution output is now limited to 10 MB by default (#3822).
