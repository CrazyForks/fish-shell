# fish next-minor

## Deprecations
- None yet.

## Notable fixes and improvements
### Syntax changes and new commands
- None yet.

### Interactive improvements
- Major improvements in performance and functionality to the 'sorin' sample prompt (#5411).
- Added completions for:
 - nothing yet...
- Lots of improvements to completions.
- fish_clipboard_* now supports wayland by means of [wl-clipboard](https://github.com/bugaevc/wl-clipboard).
<<<<<<< HEAD
 - Improved completion for `ant` (#5475).
---
=======
- mandoc can now be used to format the output from `--help` if nroff is not installed


=======
# fish 3.0.1

### Fixes and improvements

- exec now behaves properly inside functions (#5449)
- while loops now evaluate to the last executed command in the loop body (or zero if the body was empty), matching POSIX semantics.

>>>>>>> 3cc581fb

# fish 3.0.0 (released December 28, 2018)

fish 3 is a major release, which introduces some breaking changes alongside improved functionality. Although most existing scripts will continue to work, they should be reviewed against the list contained in the 3.0b1 release notes below.

Compared to the beta release of fish 3.0b1, fish version 3.0.0:

- builds correctly against musl libc (#5407)
- handles huge numeric arguments to `test` correctly (#5414)
- removes the history colouring introduced in 3.0b1, which did not always work correctly

There is one significant known issue which was not able to be corrected before the release:

- fish 3.0.0 builds on Cygwin (#5423), but does not run correctly (#5426) and will result in a hanging terminal when started. Cygwin users are encouraged to continue using 2.7.1 until a release which corrects this is available.

If you are upgrading from version 2.7.1 or before, please also review the release notes for 3.0b1 (included below).

---

# fish 3.0b1 (released December 11, 2018)

fish 3 is a major release, which introduces some breaking changes alongside improved functionality. Although most existing scripts will continue to work, they should be reviewed against the list below.

## Notable non-backward compatible changes
- Process and job expansion has largely been removed. `%` will no longer perform these expansions, except for `%self` for the PID of the current shell. Additionally, job management commands (`disown`, `wait`, `bg`, `fg` and `kill`) will expand job specifiers starting with `%` (#4230, #1202).
- `set x[1] x[2] a b`, to set multiple elements of an array at once, is no longer valid syntax (#4236).
- A literal `{}` now expands to itself, rather than nothing. This makes working with `find -exec` easier (#1109, #4632).
- Literally accessing a zero-index is now illegal syntax and is caught by the parser (#4862). (fish indices start at 1)
- Successive commas in brace expansions are handled in less surprising manner. For example, `{,,,}` expands to four empty strings rather than an empty string, a comma and an empty string again (#3002, #4632).
- `for` loop control variables are no longer local to the `for` block (#1935).
- Variables set in `if` and `while` conditions are available outside the block (#4820).
- Local exported (`set -lx`) vars are now visible to functions (#1091).
- The new `math` builtin (see below) does not support logical expressions; `test` should be used instead (#4777).
- Range expansion will now behave sensibly when given a single positive and negative index (`$foo[5..-1]` or `$foo[-1..5]`), clamping to the last valid index without changing direction if the list has fewer elements than expected.
- `read` now uses `-s` as short for `--silent` (à la `bash`); `--shell`'s abbreviation (formerly `-s`) is now `-S` instead (#4490).
- `cd` no longer resolves symlinks. fish now maintains a virtual path, matching other shells (#3350).
- `source` now requires an explicit `-` as the filename to read from the terminal (#2633).
- Arguments to `end` are now errors, instead of being silently ignored.
- The names `argparse`, `read`, `set`, `status`, `test` and `[` are now reserved and not allowed as function names. This prevents users unintentionally breaking stuff (#3000).
- The `fish_user_abbreviations` variable is no longer used; abbreviations will be migrated to the new storage format automatically.
- The `FISH_READ_BYTE_LIMIT` variable is now called `fish_byte_limit` (#4414).
- Environment variables are no longer split into arrays based on the record separator character on startup. Instead, variables are not split, unless their name ends in PATH, in which case they are split on colons (#436).
- The `history` builtin's `--with-time` option has been removed; this has been deprecated in favor of `--show-time` since 2.7.0 (#4403).
- The internal variables `__fish_datadir` and `__fish_sysconfdir` are now known as `__fish_data_dir` and `__fish_sysconf_dir` respectively.

## Deprecations

With the release of fish 3, a number of features have been marked for removal in the future. All users are encouraged to explore alternatives. A small number of these features are currently behind feature flags, which are turned on at present but may be turned off by default in the future.

A new feature flags mechanism is added for staging deprecations and breaking changes. Feature flags may be specified at launch with `fish --features ...` or by setting the universal `fish_features` variable. (#4940)

- The use of the `IFS` variable for `read` is deprecated; `IFS` will be ignored in the future (#4156). Use the `read --delimiter` option instead.
- The `function --on-process-exit` switch will be removed in future (#4700). Use the `fish_exit` event instead: `function --on-event fish_exit`.
- `$_` is deprecated and will removed in the future (#813). Use `status current-command` in a command substitution instead.
- `^` as a redirection deprecated and will be removed in the future. (#4394). Use `2>` to redirect stderr. This is controlled by the `stderr-nocaret` feature flag.
- `?` as a glob (wildcard) is deprecated and will be removed in the future (#4520). This is controlled by the `qmark-noglob` feature flag.

## Notable fixes and improvements
### Syntax changes and new commands
- fish now supports `&&` (like `and`), `||` (like `or`), and `!` (like `not`), for better migration from POSIX-compliant shells (#4620).
- Variables may be used as commands (#154).
- fish may be started in private mode via `fish --private`. Private mode fish sessions do not have access to the history file and any commands evaluated in private mode are not persisted for future sessions. A session variable `$fish_private_mode` can be queried to detect private mode and adjust the behavior of scripts accordingly to respect the user's wish for privacy.
- A new `wait` command for waiting on backgrounded processes (#4498).
- `math` is now a builtin rather than a wrapper around `bc` (#3157). Floating point computations is now used by default, and can be controlled with the new `--scale` option (#4478).
- Setting `$PATH` no longer warns on non-existent directories, allowing for a single $PATH to be shared across machines (eg via dotfiles) (#2969).
- `while` sets `$status` to a non-zero value if the loop is not executed (#4982).
- Command substitution output is now limited to 10 MB by default, controlled by the `fish_read_limit` variable (#3822). Notably, this is larger than most operating systems' argument size limit, so trying to pass argument lists this size to external commands has never worked.
- The machine hostname, where available, is now exposed as the `$hostname` reserved variable. This removes the dependency on the `hostname` executable (#4422).
- Bare `bind` invocations in config.fish now work. The `fish_user_key_bindings` function is no longer necessary, but will still be executed if it exists (#5191).
- `$fish_pid` and `$last_pid` are available as replacements for `%self` and `%last`.

### New features in commands
- `alias` has a new `--save` option to save the generated function immediately (#4878).
- `bind` has a new `--silent` option to ignore bind requests for named keys not available under the current terminal (#4188, #4431).
- `complete` has a new `--keep-order` option to show the provided or dynamically-generated argument list in the same order as specified, rather than alphabetically (#361).
- `exec` prompts for confirmation if background jobs are running.
- `funced` has a new `--save` option to automatically save the edited function after successfully editing (#4668).
- `functions` has a new ` --handlers` option to show functions registered as event handlers (#4694).
- `history search` supports globs for wildcard searching (#3136) and has a new `--reverse` option to show entries from oldest to newest (#4375).
- `jobs` has a new `--quiet` option to silence the output.
- `read` has a new `--delimiter` option for splitting input into arrays (#4256).
- `read` writes directly to stdout if called without arguments (#4407).
- `read` can now read individual lines into separate variables without consuming the input in its entirety via the new `/--line` option.
- `set` has new `--append` and `--prepend` options (#1326).
- `set` has a new `--show` option to show lots of information about variables (#4265).
- `string match` with an empty pattern and `--entire` in glob mode now matches everything instead of nothing (#4971).
- `string split` supports a new `--no-empty` option to exclude empty strings from the result (#4779).
- `string` has new subcommands `split0` and `join0` for working with NUL-delimited output.
- `string` no longer stops processing text after NUL characters (#4605)
- `string escape` has a new `--style regex` option for escaping strings to be matched literally in `string` regex operations.
- `test` now supports floating point values in numeric comparisons.

### Interactive improvements
- A pipe at the end of a line now allows the job to continue on the next line (#1285).
- Italics and dim support out of the box on macOS for Terminal.app and iTerm (#4436).
- `cd` tab completions no longer descend into the deepest unambiguous path (#4649).
- Pager navigation has been improved. Most notably, moving down now wraps around, moving up from the commandline now jumps to the last element and moving right and left now reverse each other even when wrapping around (#4680).
- Typing normal characters while the completion pager is active no longer shows the search field. Instead it enters them into the command line, and ends paging (#2249).
- A new input binding `pager-toggle-search` toggles the search field in the completions pager on and off. By default, this is bound to Ctrl-S.
- Searching in the pager now does a full fuzzy search (#5213).
- The pager will now show the full command instead of just its last line if the number of completions is large (#4702).
- Abbreviations can be tab-completed (#3233).
- Tildes in file names are now properly escaped in completions (#2274).
- Wrapping completions (from `complete --wraps` or `function --wraps`) can now inject arguments. For example, `complete gco --wraps 'git checkout'` now works properly (#1976). The `alias` function has been updated to respect this behavior.
- Path completions now support expansions, meaning expressions like `python ~/<TAB>` now provides file suggestions just like any other relative or absolute path. (This includes support for other expansions, too.)
- Autosuggestions try to avoid arguments that are already present in the command line.
- Notifications about crashed processes are now always shown, even in command substitutions (#4962).
- The screen is no longer reset after a BEL, fixing graphical glitches (#3693).
- vi-mode now supports ';' and ',' motions. This introduces new {forward,backward}-jump-till and repeat-jump{,-reverse} bind functions (#5140).
- The `*y` vi-mode binding now works (#5100).
- True color is now enabled in neovim by default (#2792).
- Terminal size variables (`$COLUMNS`/`$LINES`) are now updated before `fish_prompt` is called, allowing the prompt to react (#904).
- Multi-line prompts no longer repeat when the terminal is resized (#2320).
- `xclip` support has been added to the clipboard integration (#5020).
- The Alt-P keybinding paginates the last command if the command line is empty.
- `$cmd_duration` is no longer reset when no command is executed (#5011).
- Deleting a one-character word no longer erases the next word as well (#4747).
- Token history search (Alt-Up) omits duplicate entries (#4795).
- The `fish_escape_delay_ms` timeout, allowing the use of the escape key both on its own and as part of a control sequence, was applied to all control characters; this has been reduced to just the escape key.
- Completing a function shows the description properly (#5206).
- Added completions for
  - `ansible`, including `ansible-galaxy`, `ansible-playbook` and `ansible-vault` (#4697)
  - `bb-power` (#4800)
  - `bd` (#4472)
  - `bower`
  - `clang` and `clang++` (#4174)
  - `conda` (#4837)
  - `configure` (for autoconf-generated files only)
  - `curl`
  - `doas` (#5196)
  - `ebuild` (#4911)
  - `emaint` (#4758)
  - `eopkg` (#4600)
  - `exercism` (#4495)
  - `hjson`
  - `hugo` (#4529)
  - `j` (from autojump #4344)
  - `jbake` (#4814)
  - `jhipster` (#4472)
  - `kitty`
  - `kldload`
  - `kldunload`
  - `makensis` (#5242)
  - `meson`
  - `mkdocs` (#4906)
  - `ngrok` (#4642)
  - OpenBSD's `pkg_add`, `pkg_delete`, `pkg_info`, `pfctl`, `rcctl`, `signify`, and `vmctl` (#4584)
  - `openocd`
  - `optipng`
  - `opkg` (#5168)
  - `pandoc` (#2937)
  - `port` (#4737)
  - `powerpill` (#4800)
  - `pstack` (#5135)
  - `serve` (#5026)
  - `ttx`
  - `unzip`
  - `virsh` (#5113)
  - `xclip` (#5126)
  - `xsv`
  - `zfs` and `zpool` (#4608)
- Lots of improvements to completions (especially `darcs` (#5112), `git`, `hg` and `sudo`).
- Completions for `yarn` and `npm` now require the `all-the-package-names` NPM package for full functionality.
- Completions for `bower` and `yarn` now require the `jq` utility for full functionality.
- Improved French translations.

### Other fixes and improvements
- Significant performance improvements to `abbr` (#4048), setting variables (#4200, #4341), executing functions, globs (#4579), `string` reading from standard input (#4610), and slicing history (in particular, `$history[1]` for the last executed command).
- Fish's internal wcwidth function has been updated to deal with newer Unicode, and the width of some characters can be configured via the `fish_ambiguous_width` (#5149) and `fish_emoji_width` (#2652) variables. Alternatively, a new build-time option INTERNAL_WCWIDTH can be used to use the system's wcwidth instead (#4816).
- `functions` correctly supports `-d` as the short form of `--description`. (#5105)
- `/etc/paths` is now parsed like macOS' bash `path_helper`, fixing $PATH order (#4336, #4852) on macOS.
- Using a read-only variable in a `for` loop produces an error, rather than silently producing incorrect results (#4342).
- The universal variables filename no longer contains the hostname or MAC address. It is now at the fixed location `.config/fish/fish_variables` (#1912).
- Exported variables in the global or universal scope no longer have their exported status affected by local variables (#2611).
- Major rework of terminal and job handling to eliminate bugs (#3805, #3952, #4178, #4235, #4238, #4540, #4929, #5210).
- Improvements to the manual page completion generator (#2937, #4313).
- `suspend --force` now works correctly (#4672).
- Pressing Ctrl-C while running a script now reliably terminates fish (#5253).

### For distributors and developers
- fish ships with a new build system based on CMake. CMake 3.2 is the minimum required version. Although the autotools-based Makefile and the Xcode project are still shipped with this release, they will be removed in the near future. All distributors and developers are encouraged to migrate to the CMake build.
- Build scripts for most platforms no longer require bash, using the standard sh instead.
- The `hostname` command is no longer required for fish to operate.

--

# fish 2.7.1 (released December 23, 2017)

This release of fish fixes an issue where iTerm 2 on macOS would display a warning about paste bracketing being left on when starting a new fish session (#4521).

If you are upgrading from version 2.6.0 or before, please also review the release notes for 2.7.0 and 2.7b1 (included below).

--

# fish 2.7.0 (released November 23, 2017)

There are no major changes between 2.7b1 and 2.7.0. If you are upgrading from version 2.6.0 or before, please also review the release notes for 2.7b1 (included below).

Xcode builds and macOS packages could not be produced with 2.7b1, but this is fixed in 2.7.0.

--

# fish 2.7b1 (released October 31, 2017)

## Notable improvements
- A new `cdh` (change directory using recent history) command provides a more friendly alternative to prevd/nextd and pushd/popd (#2847).
- A new `argparse` command is available to allow fish script to parse arguments with the same behavior as builtin commands. This also includes the `fish_opt` helper command. (#4190).
- Invalid array indexes are now silently ignored (#826, #4127).
- Improvements to the debugging facility, including a prompt specific to the debugger (`fish_breakpoint_prompt`) and a `status is-breakpoint` subcommand (#1310).
- `string` supports new `lower` and `upper` subcommands, for altering the case of strings (#4080). The case changing is not locale-aware yet.- `string escape` has a new `--style=xxx` flag where `xxx` can be `script`, `var`, or `url` (#4150), and can be reversed with `string unescape` (#3543).
- History can now be split into sessions with the `fish_history` variable, or not saved to disk at all (#102).
- Read history is now controlled by the `fish_history` variable rather than the `--mode-name` flag (#1504).
- `command` now supports an `--all` flag to report all directories with the command. `which` is no longer a runtime dependency (#2778).
- fish can run commands before starting an interactive session using the new `--init-command`/`-C` options (#4164).
- `set` has a new `--show` option to show lots of information about variables (#4265).

## Other significant changes
- The `COLUMNS` and `LINES` environment variables are now correctly set the first time `fish_prompt` is run (#4141).
- `complete`'s `--no-files` option works as intended (#112).
- `echo -h` now correctly echoes `-h` in line with other shells (#4120).
- The `export` compatibility function now returns zero on success, rather than always returning 1 (#4435).
- Stop converting empty elements in MANPATH to "." (#4158). The behavior being changed was introduced in fish 2.6.0.
- `count -h` and `count --help` now return 1 rather than produce command help output (#4189).
- An attempt to `read` which stops because too much data is available still defines the variables given as parameters (#4180).
- A regression in fish 2.4.0 which prevented `pushd +1` from working has been fixed (#4091).
- A regression in fish 2.6.0 where multiple `read` commands in non-interactive scripts were broken has been fixed (#4206).
- A regression in fish 2.6.0 involving universal variables with side-effects at startup such as `set -U fish_escape_delay_ms 10` has been fixed (#4196).
- Added completions for:
  - `as` (#4130)
  - `cdh` (#2847)
  - `dhcpd` (#4115)
  - `ezjail-admin` (#4324)
  - Fabric's `fab` (#4153)
  - `grub-file` (#4119)
  - `grub-install` (#4119)
  - `jest` (#4142)
  - `kdeconnect-cli`
  - `magneto` (#4043, #4108)
  - `mdadm` (#4198)
  - `passwd` (#4209)
  - `pip` and `pipenv` (#4448)
  - `s3cmd` (#4332)
  - `sbt` (#4347)
  - `snap` (#4215)
  - Sublime Text 3's `subl` (#4277)
- Lots of improvements to completions.
- Updated Chinese and French translations.

- Improved completions for:
  - `apt`
  - `cd` (#4061)
  - `composer` (#4295)
  - `eopkg`
  - `flatpak` (#4456)
  - `git` (#4117, #4147, #4329, #4368)
  - `gphoto2`
  - `killall` (#4052)
  - `ln`
  - `npm` (#4241)
  - `ssh` (#4377)
  - `tail`
  - `xdg-mime` (#4333)
  - `zypper` (#4325)
---

# fish 2.6.0 (released June 3, 2017)

Since the beta release of fish 2.6b1, fish version 2.6.0 contains a number of minor fixes, new completions for `magneto` (#4043), and improvements to the documentation.

## Known issues

- Apple macOS Sierra 10.12.5 introduced a problem with launching web browsers from other programs using AppleScript. This affects the fish Web configuration (`fish_config`); users on these platforms will need to manually open the address displayed in the terminal, such as by copying and pasting it into a browser. This problem will be fixed with macOS 10.12.6.

If you are upgrading from version 2.5.0 or before, please also review the release notes for 2.6b1 (included below).

---

# fish 2.6b1 (released May 14, 2017)

## Notable fixes and improvements

- Jobs running in the background can now be removed from the list of jobs with the new `disown` builtin, which behaves like the same command in other shells (#2810).
- Command substitutions now have access to the terminal, like in other shells. This allows tools like `fzf` to work properly (#1362, #3922).
- In cases where the operating system does not report the size of the terminal, the `COLUMNS` and `LINES` environment variables are used; if they are unset, a default of 80x24 is assumed.
- New French (#3772 & #3788) and improved German (#3834) translations.
- fish no longer depends on the `which` external command.

## Other significant changes

- Performance improvements in launching processes, including major reductions in signal blocking. Although this has been heavily tested, it may cause problems in some circumstances; set the `FISH_NO_SIGNAL_BLOCK` variable to 0 in your fish configuration file to return to the old behaviour (#2007).
- Performance improvements in prompts and functions that set lots of colours (#3793).
- The Delete key no longer deletes backwards (a regression in 2.5.0).
- `functions` supports a new `--details` option, which identifies where the function was loaded from (#3295), and a `--details --verbose` option which includes the function description (#597).
- `read` will read up to 10 MiB by default, leaving the target variable empty and exiting with status 122 if the line is too long. You can set a different limit with the `FISH_READ_BYTE_LIMIT` variable.
- `read` supports a new `--silent` option to hide the characters typed (#838), for when reading sensitive data from the terminal. `read` also now accepts simple strings for the prompt (rather than scripts) with the new `-P` and `--prompt-str` options (#802).
- `export` and `setenv` now understand colon-separated `PATH`, `CDPATH` and `MANPATH` variables.
- `setenv` is no longer a simple alias for `set -gx` and will complain, just like the csh version, if given more than one value (#4103).
- `bind` supports a new `--list-modes` option (#3872).
- `bg` will check all of its arguments before backgrounding any jobs; any invalid arguments will cause a failure, but non-existent (eg recently exited) jobs are ignored (#3909).
- `funced` warns if the function being edited has not been modified (#3961).
- `printf` correctly outputs "long long" integers (#3352).
- `status` supports a new `current-function` subcommand to print the current function name (#1743).
- `string` supports a new `repeat` subcommand (#3864). `string match` supports a new `--entire` option to emit the entire line matched by a pattern (#3957). `string replace` supports a new `--filter` option to only emit lines which underwent a replacement (#3348).
- `test` supports the `-k` option to test for sticky bits (#733).
- `umask` understands symbolic modes (#738).
- Empty components in the `CDPATH`, `MANPATH` and `PATH` variables are now converted to "." (#2106, #3914).
- New versions of ncurses (6.0 and up) wipe terminal scrollback buffers with certain commands; the `C-l` binding tries to avoid this (#2855).
- Some systems' `su` implementations do not set the `USER` environment variable; it is now reset for root users (#3916).
- Under terminals which support it, bracketed paste is enabled, escaping problematic characters for security and convience (#3871). Inside single quotes (`'`), single quotes and backslashes in pasted text are escaped (#967). The `fish_clipboard_paste` function (bound to `C-v` by default) is still the recommended pasting method where possible as it includes this functionality and more.
- Processes in pipelines are no longer signalled as soon as one command in the pipeline has completed (#1926). This behaviour matches other shells mre closely.
- All functions requiring Python work with whichever version of Python is installed (#3970). Python 3 is preferred, but Python 2.6 remains the minimum version required.
- The color of the cancellation character can be controlled by the `fish_color_cancel` variable (#3963).
- Added completions for:
 - `caddy` (#4008)
 - `castnow` (#3744)
 - `climate` (#3760)
 - `flatpak`
 - `gradle` (#3859)
 - `gsettings` (#4001)
 - `helm` (#3829)
 - `i3-msg` (#3787)
 - `ipset` (#3924)
 - `jq` (#3804)
 - `light` (#3752)
 - `minikube` (#3778)
 - `mocha` (#3828)
 - `mkdosfs` (#4017)
 - `pv` (#3773)
 - `setsid` (#3791)
 - `terraform` (#3960)
 - `usermod` (#3775)
 - `xinput`
 - `yarn` (#3816)
- Improved completions for `adb` (#3853), `apt` (#3771), `bzr` (#3769), `dconf`, `git` (including #3743), `grep` (#3789), `go` (#3789), `help` (#3789), `hg` (#3975), `htop` (#3789), `killall` (#3996), `lua`, `man` (#3762), `mount` (#3764 & #3841), `obnam` (#3924), `perl` (#3856), `portmaster` (#3950), `python` (#3840), `ssh` (#3781), `scp` (#3781), `systemctl` (#3757) and `udisks` (#3764).

---

# fish 2.5.0 (released February 3, 2017)

There are no major changes between 2.5b1 and 2.5.0. If you are upgrading from version 2.4.0 or before, please also review the release notes for 2.5b1 (included below).

## Notable fixes and improvements

- The Home, End, Insert, Delete, Page Up and Page Down keys work in Vi-style key bindings (#3731).

---

# fish 2.5b1 (released January 14, 2017)

## Platform Changes

Starting with version 2.5, fish requires a more up-to-date version of C++, specifically C++11 (from 2011). This affects some older platforms:

### Linux

For users building from source, GCC's g++ 4.8 or later, or LLVM's clang 3.3 or later, are known to work. Older platforms may require a newer compiler installed.

Unfortunately, because of the complexity of the toolchain, binary packages are no longer published by the fish-shell developers for the following platforms:

 - Red Hat Enterprise Linux and CentOS 5 & 6 for 64-bit builds
 - Ubuntu 12.04 (EoLTS April 2017)
 - Debian 7 (EoLTS May 2018)

Installing newer version of fish on these systems will require building from source.

### OS X SnowLeopard

Starting with version 2.5, fish requires a C++11 standard library on OS X 10.6 ("SnowLeopard"). If this library is not installed, you will see this error: `dyld: Library not loaded: /usr/lib/libc++.1.dylib`

MacPorts is the easiest way to obtain this library. After installing the SnowLeopard MacPorts release from the install page, run:

```
sudo port -v install libcxx
```

Now fish should launch successfully. (Please open an issue if it does not.)

This is only necessary on 10.6. OS X 10.7 and later include the required library by default.

## Other significant changes

- Attempting to exit with running processes in the background produces a warning, then signals them to terminate if a second attempt to exit is made. This brings the behaviour for running background processes into line with stopped processes. (#3497)
- `random` can now have start, stop and step values specified, or the new `choice` subcommand can be used to pick an argument from a list (#3619).
- A new key bindings preset, `fish_hybrid_key_bindings`, including all the Emacs-style and Vi-style bindings, which behaves like `fish_vi_key_bindings` in fish 2.3.0 (#3556).
- `function` now returns an error when called with invalid options, rather than defining the function anyway (#3574). This was a regression present in fish 2.3 and 2.4.0.
- fish no longer prints a warning when it identifies a running instance of an old version (2.1.0 and earlier). Changes to universal variables may not propagate between these old versions and 2.5b1.
- Improved compatiblity with Android (#3585), MSYS/mingw (#2360), and Solaris (#3456, #3340).
- Like other shells, the `test` builting now returns an error for numeric operations on invalid integers (#3346, #3581).
- `complete` no longer recognises `--authoritative` and `--unauthoritative` options, and they are marked as obsolete.
- `status` accepts subcommands, and should be used like `status is-interactive`. The old options continue to be supported for the foreseeable future (#3526), although only one subcommand or option can be specified at a time.
- Selection mode (used with "begin-selection") no longer selects a character the cursor does not move over (#3684).
- List indexes are handled better, and a bit more liberally in some cases (`echo $PATH[1 .. 3]` is now valid) (#3579).
- The `fish_mode_prompt` function is now simply a stub around `fish_default_mode_prompt`, which allows the mode prompt to be included more easily in customised prompt functions (#3641).

## Notable fixes and improvements
- `alias`, run without options or arguments, lists all defined aliases, and aliases now include a description in the function signature that identifies them.
- `complete` accepts empty strings as descriptions (#3557).
- `command` accepts `-q`/`--quiet` in combination with `--search` (#3591), providing a simple way of checking whether a command exists in scripts.
- Abbreviations can now be renamed with `abbr --rename OLD_KEY NEW_KEY` (#3610).
- The command synopses printed by `--help` options work better with copying and pasting (#2673).
- `help` launches the browser specified by the `$fish_help_browser variable` if it is set (#3131).
- History merging could lose items under certain circumstances and is now fixed (#3496).
- The `$status` variable is now set to 123 when a syntactically invalid command is entered (#3616).
- Exiting fish now signals all background processes to terminate, not just stopped jobs (#3497).
- A new `prompt_hostname` function which prints a hostname suitable for use in prompts (#3482).
- The `__fish_man_page` function (bound to Alt-h by default) now tries to recognize subcommands (e.g. `git add` will now open the "git-add" man page) (#3678).
- A new function `edit_command_buffer` (bound to Alt-e & Alt-v by default) to edit the command buffer in an external editor (#1215, #3627).
- `set_color` now supports italics (`--italics`), dim (`--dim`) and reverse (`--reverse`) modes (#3650).
- Filesystems with very slow locking (eg incorrectly-configured NFS) will no longer slow fish down (#685).
- Improved completions for `apt` (#3695), `fusermount` (#3642), `make` (#3628), `netctl-auto` (#3378), `nmcli` (#3648), `pygmentize` (#3378), and `tar` (#3719).
- Added completions for:
 - `VBoxHeadless` (#3378)
 - `VBoxSDL` (#3378)
 - `base64` (#3378)
 - `caffeinate` (#3524)
 - `dconf` (#3638)
 - `dig` (#3495)
 - `dpkg-reconfigure` (#3521 & #3522)
 - `feh` (#3378)
 - `launchctl` (#3682)
 - `lxc` (#3554 & #3564),
 - `mddiagnose` (#3524)
 - `mdfind` (#3524)
 - `mdimport`  (#3524)
 - `mdls` (#3524)
 - `mdutil` (#3524)
 - `mkvextract` (#3492)
 - `nvram` (#3524)
 - `objdump` (#3378)
 - `sysbench` (#3491)
 - `tmutil` (#3524)

---

# fish 2.4.0 (released November 8, 2016)

There are no major changes between 2.4b1 and 2.4.0.

## Notable fixes and improvements
- The documentation is now generated properly and with the correct version identifier.
- Automatic cursor changes are now only enabled on the subset of XTerm versions known to support them, resolving a problem where older versions printed garbage to the terminal before and after every prompt (#3499).
- Improved the title set in Apple Terminal.app.
- Added completions for `defaults` and improved completions for `diskutil` (#3478).

---

# fish 2.4b1 (released October 18, 2016)

## Significant changes
- The clipboard integration has been revamped with explicit bindings. The killring commands no longer copy from, or paste to, the X11 clipboard - use the new copy (`C-x`) and paste (`C-v`) bindings instead. The clipboard is now available on OS X as well as systems using X11 (e.g. Linux). (#3061)
- `history` uses subcommands (`history delete`) rather than options (`history --delete`) for its actions (#3367). You can no longer specify multiple actions via flags (e.g., `history --delete --save something`).
- New `history` options have been added, including `--max=n` to limit the number of history entries, `--show-time` option to show timestamps (#3175, #3244), and `--null` to null terminate history entries in the search output.
- `history search` is now case-insensitive by default (which also affects `history delete`) (#3236).
- `history delete` now correctly handles multiline commands (#31).
- Vi-style bindings no longer include all of the default emacs-style bindings; instead, they share some definitions (#3068).
- If there is no locale set in the environment, various known system configuration files will be checked for a default. If no locale can be found, `en_US-UTF.8` will be used (#277).
- A number followed by a caret (e.g. `5^`) is no longer treated as a redirection (#1873).
- The `$version` special variable can be overwritten, so that it can be used for other purposes if required.

## Notable fixes and improvements
- The `fish_realpath` builtin has been renamed to `realpath` and made compatible with GNU `realpath` when run without arguments (#3400). It is used only for systems without a `realpath` or `grealpath` utility (#3374).
- Improved color handling on terminals/consoles with 8-16 colors, particularly the use of bright named color (#3176, #3260).
- `fish_indent` can now read from files given as arguments, rather than just standard input (#3037).
- Fuzzy tab completions behave in a less surprising manner (#3090, #3211).
- `jobs` should only print its header line once (#3127).
- Wildcards in redirections are highlighted appropriately (#2789).
- Suggestions will be offered more often, like after removing characters (#3069).
- `history --merge` now correctly interleaves items in chronological order (#2312).
- Options for `fish_indent` have been aligned with the other binaries - in particular, `-d` now means `--debug`. The `--dump` option has been renamed to `--dump-parse-tree` (#3191).
- The display of bindings in the Web-based configuration has been greatly improved (#3325), as has the rendering of prompts (#2924).
- fish should no longer hang using 100% CPU in the C locale (#3214).
- A bug in FreeBSD 11 & 12, Dragonfly BSD & illumos prevented fish from working correctly on these platforms under UTF-8 locales; fish now avoids the buggy behaviour (#3050).
- Prompts which show git repository information (via `__fish_git_prompt`) are faster in large repositories (#3294) and slow filesystems (#3083).
- fish 2.3.0 reintroduced a problem where the greeting was printed even when using `read`; this has been corrected again (#3261).
- Vi mode changes the cursor depending on the current mode (#3215).
- Command lines with escaped space characters at the end tab-complete correctly (#2447).
- Added completions for:
  - `arcanist` (#3256)
  - `connmanctl` (#3419)
  - `figlet` (#3378)
  - `mdbook` (#3378)
  -  `ninja` (#3415)
  -  `p4`, the Perforce client (#3314)
  -  `pygmentize` (#3378)
  -  `ranger` (#3378)
- Improved completions for `aura` (#3297), `abbr` (#3267), `brew` (#3309), `chown` (#3380, #3383),`cygport` (#3392), `git` (#3274, #3226, #3225, #3094, #3087, #3035, #3021, #2982, #3230), `kill` & `pkill` (#3200), `screen` (#3271), `wget` (#3470), and `xz` (#3378).
- Distributors, packagers and developers will notice that the build process produces more succinct output by default; use `make V=1` to get verbose output (#3248).
- Improved compatibility with minor platforms including musl (#2988), Cygwin (#2993), Android (#3441, #3442), Haiku (#3322) and Solaris .

---

# fish 2.3.1 (released July 3, 2016)

This is a functionality and bugfix release. This release does not contain all the changes to fish since the last release, but fixes a number of issues directly affecting users at present and includes a small number of new features.

## Significant changes
- A new `fish_key_reader` binary for decoding interactive keypresses (#2991).
- `fish_mode_prompt` has been updated to reflect the changes in the way the Vi input mode is set up (#3067), making this more reliable.
- `fish_config` can now properly be launched from the OS X app bundle (#3140).

## Notable fixes and improvements

- Extra lines were sometimes inserted into the output under Windows (Cygwin and Microsoft Windows Subsystem for Linux) due to TTY timestamps not being updated (#2859).
- The `string` builtin's `match` mode now handles the combination of `-rnv` (match, invert and count) correctly (#3098).
- Improvements to TTY special character handling (#3064), locale handling (#3124) and terminal environment variable handling (#3060).
- Work towards handling the terminal modes for external commands launched from initialisation files (#2980).
- Ease the upgrade path from fish 2.2.0 and before by warning users to restart fish if the `string` builtin is not available (#3057).
- `type -a` now syntax-colorizes function source output.
- Added completions for `alsamixer`, `godoc`, `gofmt`, `goimports`, `gorename`, `lscpu`, `mkdir`, `modinfo`, `netctl-auto`, `poweroff`, `termite`, `udisksctl` and `xz` (#3123).
- Improved completions for `apt` (#3097), `aura` (#3102),`git` (#3114), `npm` (#3158), `string` and `suspend` (#3154).

---

# fish 2.3.0 (released May 20, 2016)

There are no significant changes between 2.3.0 and 2.3b2.

## Other notable fixes and improvements

- `abbr` now allows non-letter keys (#2996).
- Define a few extra colours on first start (#2987).
- Multiple documentation updates.
- Added completions for rmmod (#3007).
- Improved completions for git (#2998).

## Known issues

- Interactive commands started from fish configuration files or from the `-c` option may, under certain circumstances, be started with incorrect terminal modes and fail to behave as expected. A fix is planned but requires further testing (#2619).

---

# fish 2.3b2 (released May 5, 2016)

## Significant changes

- A new `fish_realpath` builtin and associated function to allow the use of `realpath` even on those platforms that don't ship an appropriate command (#2932).
- Alt-# toggles the current command line between commented and uncommented states, making it easy to save a command in history without executing it.
- The `fish_vi_mode` function is now deprecated in favour of `fish_vi_key_bindings`.

## Other notable fixes and improvements

- Fix the build on Cygwin (#2952) and RedHat Enterprise Linux/CentOS 5 (#2955).
- Avoid confusing the terminal line driver with non-printing characters in `fish_title` (#2453).
- Improved completions for busctl, git (#2585, #2879, #2984), and netctl.

---

# fish 2.3b1 (released April 19, 2016)

## Significant Changes

- A new `string` builtin to handle... strings! This builtin will measure, split, search and replace text strings, including using regular expressions. It can also be used to turn lists into plain strings using `join`. `string` can be used in place of `sed`, `grep`, `tr`, `cut`, and `awk` in many situations. (#2296)
- Allow using escape as the Meta modifier key, by waiting after seeing an escape character wait up to 300ms for an additional character. This is consistent with readline (e.g. bash) and can be configured via the `fish_escape_delay_ms variable`. This allows using escape as the Meta modifier. (#1356)
- Add new directories for vendor functions and configuration snippets (#2500)
- A new `fish_realpath` builtin and associated `realpath` function should allow scripts to resolve path names via `realpath` regardless of whether there is an external command of that name; albeit with some limitations. See the associated documentation.

## Backward-incompatible changes

- Unmatched globs will now cause an error, except when used with `for`, `set` or `count` (#2719)
- `and` and `or` will now bind to the closest `if` or `while`, allowing compound conditions without `begin` and `end` (#1428)
- `set -ql` now searches up to function scope for variables (#2502)
- `status -f` will now behave the same when run as the main script or using `source` (#2643)
- `source` no longer puts the file name in `$argv` if no arguments are given (#139)
- History files are stored under the `XDG_DATA_HOME` hierarchy (by default, in `~/.local/share`), and existing history will be moved on first use (#744)

## Other notable fixes and improvements

- Fish no longer silences errors in config.fish (#2702)
- Directory autosuggestions will now descend as far as possible if there is only one child directory (#2531)
- Add support for bright colors (#1464)
- Allow Ctrl-J (\cj) to be bound separately from Ctrl-M (\cm) (#217)
- psub now has a "-s"/"&#x2013;suffix" option to name the temporary file with that suffix
- Enable 24-bit colors on select terminals (#2495)
- Support for SVN status in the prompt (#2582)
- Mercurial and SVN support have been added to the Classic + Git (now Classic + VCS) prompt (via the new \__fish_vcs_prompt function) (#2592)
- export now handles variables with a "=" in the value (#2403)
- New completions for:
    -   alsactl
    -   Archlinux's asp, makepkg
    -   Atom's apm (#2390)
    -   entr - the "Event Notify Test Runner" (#2265)
    -   Fedora's dnf (#2638)
    -   OSX diskutil (#2738)
    -   pkgng (#2395)
    -   pulseaudio's pacmd and pactl
    -   rust's rustc and cargo (#2409)
    -   sysctl (#2214)
    -   systemd's machinectl (#2158), busctl (#2144), systemd-nspawn, systemd-analyze, localectl, timedatectl
    -   and more
- Fish no longer has a function called sgrep, freeing it for user customization (#2245)
- A rewrite of the completions for cd, fixing a few bugs (#2299, #2300, #562)
- Linux VTs now run in a simplified mode to avoid issues (#2311)
- The vi-bindings now inherit from the emacs bindings
- Fish will also execute `fish_user_key_bindings` when in vi-mode
- `funced` will now also check $VISUAL (#2268)
- A new `suspend` function (#2269)
- Subcommand completion now works better with split /usr (#2141)
- The command-not-found-handler can now be overridden by defining a function called `__fish_command_not_found_handler` in config.fish (#2332)
- A few fixes to the Sorin theme
- PWD shortening in the prompt can now be configured via the `fish_prompt_pwd_dir_length` variable, set to the length per path component (#2473)
- fish no longer requires `/etc/fish/config.fish` to correctly start, and now ships a skeleton file that only contains some documentation (#2799)

---

# fish 2.2.0 (released July 12, 2015)

### Significant changes ###

 * Abbreviations: the new `abbr` command allows for interactively-expanded abbreviations, allowing quick access to frequently-used commands (#731).
 * Vi mode: run `fish_vi_mode` to switch fish into the key bindings and prompt familiar to users of the Vi editor (#65).
 * New inline and interactive pager, which will be familiar to users of zsh (#291).
 * Underlying architectural changes: the `fishd` universal variable server has been removed as it was a source of many bugs and security problems. Notably, old fish sessions will not be able to communicate universal variable changes with new fish sessions. For best results, restart all running instances of `fish`.
 * The web-based configuration tool has been redesigned, featuring a prompt theme chooser and other improvements.
 * New German, Brazilian Portuguese, and Chinese translations.

### Backward-incompatible changes ###

These are kept to a minimum, but either change undocumented features or are too hard to use in their existing forms. These changes may break existing scripts.

 * `commandline` no longer interprets functions "in reverse", instead behaving as expected (#1567).
 * The previously-undocumented `CMD_DURATION` variable is now set for all commands and contains the execution time of the last command in milliseconds (#1585). It is no longer exported to other commands (#1896).
 * `if` / `else` conditional statements now return values consistent with the Single Unix Specification, like other shells (#1443).
 * A new "top-level" local scope has been added, allowing local variables declared on the commandline to be visible to subsequent commands. (#1908)

### Other notable fixes and improvements ###

 * New documentation design (#1662), which requires a Doxygen version 1.8.7 or newer to build.
 * Fish now defines a default directory for other packages to provide completions. By default this is `/usr/share/fish/vendor-completions.d`; on systems with `pkgconfig` installed this path is discoverable with `pkg-config --variable completionsdir fish`.
 * A new parser removes many bugs; all existing syntax should keep working.
 * New `fish_preexec` and `fish_postexec` events are fired before and after job execution respectively (#1549).
 * Unmatched wildcards no longer prevent a job from running. Wildcards used interactively will still print an error, but the job will proceed and the wildcard will expand to zero arguments (#1482).
 * The `.` command is deprecated and the `source` command is preferred (#310).
 * `bind` supports "bind modes", which allows bindings to be set for a particular named mode, to support the implementation of Vi mode.
 * A new `export` alias, which behaves like other shells (#1833).
 * `command` has a new `--search` option to print the name of the disk file that would be executed, like other shells' `command -v` (#1540).
 * `commandline` has a new `--paging-mode` option to support the new pager.
 * `complete` has a new `--wraps` option, which allows a command to (recursively) inherit the completions of a wrapped command (#393), and `complete -e` now correctly erases completions (#380).
 * Completions are now generated from manual pages by default on the first run of fish (#997).
 * `fish_indent` can now produce colorized (`--ansi`) and HTML (`--html`) output (#1827).
 * `functions --erase` now prevents autoloaded functions from being reloaded in the current session.
 * `history` has a new `--merge` option, to incorporate history from other sessions into the current session (#825).
 * `jobs` returns 1 if there are no active jobs (#1484).
 * `read` has several new options:
  * `--array` to break input into an array (#1540)
  * `--null` to break lines on NUL characters rather than newlines (#1694)
  * `--nchars` to read a specific number of characters (#1616)
  * `--right-prompt` to display a right-hand-side prompt during interactive read (#1698).
 * `type` has a new `-q` option to suppress output (#1540 and, like other shells, `type -a` now prints all matches for a command (#261).
 * Pressing F1 now shows the manual page for the current command (#1063).
 * `fish_title` functions have access to the arguments of the currently running argument as `$argv[1]` (#1542).
 * The OS command-not-found handler is used on Arch Linux (#1925), nixOS (#1852), openSUSE and Fedora (#1280).
 * `Alt`+`.` searches backwards in the token history, mapping to the same behavior as inserting the last argument of the previous command, like other shells (#89).
 * The `SHLVL` environment variable is incremented correctly (#1634 & #1693).
 * Added completions for `adb` (#1165 & #1211), `apt` (#2018), `aura` (#1292), `composer` (#1607), `cygport` (#1841), `dropbox` (#1533), `elixir` (#1167), `fossil`, `heroku` (#1790), `iex` (#1167), `kitchen` (#2000), `nix` (#1167), `node`/`npm` (#1566), `opam` (#1615), `setfacl` (#1752), `tmuxinator` (#1863), and `yast2` (#1739).
 * Improved completions for `brew` (#1090 & #1810), `bundler` (#1779), `cd` (#1135), `emerge` (#1840),`git` (#1680, #1834 & #1951), `man` (#960), `modprobe` (#1124), `pacman` (#1292), `rpm` (#1236), `rsync` (#1872), `scp` (#1145), `ssh` (#1234), `sshfs` (#1268), `systemctl` (#1462, #1950 & #1972), `tmux` (#1853), `vagrant` (#1748), `yum` (#1269), and `zypper` (#1787).

---

# fish 2.1.2  (released Feb 24, 2015)

fish 2.1.2 contains a workaround for a filesystem bug in Mac OS X Yosemite. #1859

Specifically, after installing fish 2.1.1 and then rebooting, "Verify Disk" in Disk Utility will report "Invalid number of hard links." We don't have any reports of data loss or other adverse consequences. fish 2.1.2 avoids triggering the bug, but does not repair an already affected filesystem. To repair the filesystem, you can boot into Recovery Mode and use Repair Disk from Disk Utility. Linux and versions of OS X prior to Yosemite are believed to be unaffected.

There are no other changes in this release.

---

# fish 2.1.1 (released September 26, 2014)

__Important:__ if you are upgrading, stop all running instances of `fishd` as soon as possible after installing this release; it will be restarted automatically. On most systems, there will be no further action required. Note that some environments (where `XDG_RUNTIME_DIR` is set), such as Fedora 20, will require a restart of all running fish processes before universal variables work as intended.

Distributors are highly encouraged to call `killall fishd`, `pkill fishd` or similar in installation scripts, or to warn their users to do so.

### Security fixes
 * The fish_config web interface now uses an authentication token to protect requests and only responds to requests from the local machine with this token, preventing a remote code execution attack. (closing CVE-2014-2914). #1438
 * `psub` and `funced` are no longer vulnerable to attacks which allow local privilege escalation and data tampering (closing CVE-2014-2906 and CVE-2014-3856). #1437
 * `fishd` uses a secure path for its socket, preventing a local privilege escalation attack (closing CVE-2014-2905). #1436
 * `__fish_print_packages` is no longer vulnerable to attacks which would allow local privilege escalation and data tampering (closing CVE-2014-3219). #1440

### Other fixes
 * `fishd` now ignores SIGPIPE, fixing crashes using tools like GNU Parallel and which occurred more often as a result of the other `fishd` changes. #1084 & #1690

---

# fish 2.1.0

Significant Changes
-------------------

* **Tab completions will fuzzy-match files.** #568

  When tab-completing a file, fish will first attempt prefix matches (`foo` matches `foobar`), then substring matches (`ooba` matches `foobar`), and lastly subsequence matches (`fbr` matches `foobar`). For example, in a directory with files foo1.txt, foo2.txt, foo3.txt…, you can type only the numeric part and hit tab to fill in the rest.

  This feature is implemented for files and executables. It is not yet implemented for options (like `--foobar`), and not yet implemented across path components (like `/u/l/b` to match `/usr/local/bin`).

* **Redirections now work better across pipelines.** #110, #877

  In particular, you can pipe stderr and stdout together, for example, with `cmd ^&1 | tee log.txt`, or the more familiar `cmd 2>&1 | tee log.txt`.

* **A single `%` now expands to the last job backgrounded.** #1008

  Previously, a single `%` would pid-expand to either all backgrounded jobs, or all jobs owned by your user. Now it expands to the last job backgrounded. If no job is in the background, it will fail to expand. In particular, `fg %` can be used to put the most recent background job in the foreground.

Other Notable Fixes
-------------------

* alt-U and alt+C now uppercase and capitalize words, respectively. #995

* VTE based terminals should now know the working directory. #906

* The autotools build now works on Mavericks. #968

* The end-of-line binding (ctrl+E) now accepts autosuggestions. #932

* Directories in `/etc/paths` (used on OS X) are now prepended instead of appended, similar to other shells. #927

* Option-right-arrow (used for partial autosuggestion completion) now works on iTerm2. #920

* Tab completions now work properly within nested subcommands. #913

* `printf` supports \e, the escape character. #910

* `fish_config history` no longer shows duplicate items. #900

* `$fish_user_paths` is now prepended to $PATH instead of appended. #888

* Jobs complete when all processes complete. #876


  For example, in previous versions of fish, `sleep 10 | echo Done` returns control immediately, because echo does not read from stdin. Now it does not complete until sleep exits (presumably after 10 seconds).

* Better error reporting for square brackets. #875

* fish no longer tries to add `/bin` to `$PATH` unless PATH is totally empty. #852

* History token substitution (alt-up) now works correctly inside subshells. #833

* Flow control is now disabled, freeing up ctrl-S and ctrl-Q for other uses. #814

* sh-style variable setting like `foo=bar` now produces better error messages. #809

* Commands with wildcards no longer produce autosuggestions. #785

* funced no longer freaks out when supplied with no arguments. #780

* fish.app now works correctly in a directory containing spaces. #774

* Tab completion cycling no longer occasionally fails to repaint. #765

* Comments now work in eval'd strings. #684

* History search (up-arrow) now shows the item matching the autosuggestion, if that autosuggestion was truncated. #650

* Ctrl-T now transposes characters, as in other shells. #128

---

# fish 2.0.0

Significant Changes
-------------------

* **Command substitutions now modify `$status` #547.**
  Previously the exit status of command substitutions (like `(pwd)`) was ignored; however now it modifies $status. Furthermore, the `set` command now only sets $status on failure; it is untouched on success. This allows for the following pattern:

  ```sh
  if set python_path (which python)
     ...
  end
  ```
  Because set does not modify $status on success, the if branch effectively tests whether `which` succeeded, and if so, whether the `set` also succeeded.
* **Improvements to $PATH handling.**
    * There is a new variable, `$fish_user_paths`, which can be set universally, and whose contents are appended to $PATH #527
    * /etc/paths and /etc/paths.d are now respected on OS X
    * fish no longer modifies $PATH to find its own binaries
* **Long lines no longer use ellipsis for line breaks**, and copy and paste
  should no longer include a newline even if the line was broken #300
* **New syntax for index ranges** (sometimes known as "slices") #212
* **fish now supports an `else if` statement** #134
* **Process and pid completion now works on OS X** #129
* **fish is now relocatable**, and no longer depends on compiled-in paths #125
* **fish now supports a right prompt (RPROMPT)** through the fish_right_prompt function #80
* **fish now uses posix_spawn instead of fork when possible**, which is much faster on BSD and OS X #11

Other Notable Fixes
-------------------

* Updated VCS completions (darcs, cvs, svn, etc.)
* Avoid calling getcwd on the main thread, as it can hang #696
* Control-D (forward delete) no longer stops at a period #667
* Completions for many new commands
* fish now respects rxvt's unique keybindings #657
* xsel is no longer built as part of fish. It will still be invoked if installed separately #633
* __fish_filter_mime no longer spews #628
* The --no-execute option to fish no longer falls over when reaching the end of a block #624
* fish_config knows how to find fish even if it's not in the $PATH #621
* A leading space now prevents writing to history, as is done in bash and zsh #615
* Hitting enter after a backslash only goes to a new line if it is followed by whitespace or the end of the line #613
* printf is now a builtin #611
* Event handlers should no longer fire if signals are blocked #608
* set_color is now a builtin #578
* man page completions are now located in a new generated_completions directory, instead of your completions directory #576
* tab now clears autosuggestions #561
* tab completion from within a pair of quotes now attempts to "appropriate" the closing quote #552
* $EDITOR can now be a list: for example, `set EDITOR gvim -f`) #541
* `case` bodies are now indented #530
* The profile switch `-p` no longer crashes #517
* You can now control-C out of `read` #516
* `umask` is now functional on OS X #515
* Avoid calling getpwnam on the main thread, as it can hang #512
* Alt-F or Alt-right-arrow (Option-F or option-right-arrow) now accepts one word of an autosuggestion #435
* Setting fish as your login shell no longer kills OpenSUSE #367
* Backslashes now join lines, instead of creating multiple commands #347
* echo now implements the -e flag to interpret escapes #337
* When the last token in the user's input contains capital letters, use its case in preference to that of the autosuggestion #335
* Descriptions now have their own muted color #279
* Wildcards beginning with a . (for example, `ls .*`) no longer match . and .. #270
* Recursive wildcards now handle symlink loops #268
* You can now delete history items from the fish_config web interface #250
* The OS X build now weak links `wcsdup` and `wcscasecmp` #240
* fish now saves and restores the process group, which prevents certain processes from being erroneously reported as stopped #197
* funced now takes an editor option #187
* Alternating row colors are available in fish pager through `fish_pager_color_secondary` #186
* Universal variable values are now stored based on your MAC address, not your hostname #183
* The caret ^ now only does a stderr redirection if it is the first character of a token, making git users happy #168
* Autosuggestions will no longer cause line wrapping #167
* Better handling of Unicode combining characters #155
* fish SIGHUPs processes more often #138
* fish no longer causes `sudo` to ask for a password every time
* fish behaves better under Midnight Commander #121
* `set -e` no longer crashes #100
* fish now will automatically import history from bash, if there is no fish history #66
* Backslashed-newlines inside quoted strings now behave more intuitively #52
* Tab titles should be shown correctly in iTerm2 #47
* scp remote path completion now sometimes works #42
* The `read` builtin no longer shows autosuggestions #29
* Custom key bindings can now be set via the `fish_user_key_bindings` function #21
* All Python scripts now run correctly under both Python 2 and Python 3 #14
* The "accept autosuggestion" key can now be configured #19
* Autosuggestions will no longer suggest invalid commands #6

---

# fishfish Beta r2

Bug Fixes
---------

* **Implicit cd** is back, for paths that start with one or two dots, a slash, or a tilde.
* **Overrides of default functions should be fixed.** The "internalized scripts" feature is disabled for now.
* **Disabled delayed suspend.** This is a strange job-control feature of BSD systems, including OS X. Disabling it frees up Control Y for other purposes; in particular, for yank, which now works on OS X.
* **fish_indent is fixed.** In particular, the `funced` and `funcsave` functions work again.
* A SIGTERM now ends the whole execution stack again (resolving #13).
* Bumped the __fish_config_interactive version number so the default fish_color_autosuggestion kicks in.
* fish_config better handles combined term256 and classic colors like "555 yellow".

New Features
------------

* **A history builtin**, and associated interactive function that enables deleting history items. Example usage:
      * Print all history items beginning with echo: `history --prefix echo`
      * Print all history items containing foo: `history --contains foo`
      * Interactively delete some items containing foo: `history --delete --contains foo`

Credit to @siteshwar for implementation. Thanks @siteshwar!

---

# fishfish Beta r1

## Scripting
* No changes! All existing fish scripts, config files, completions, etc. from trunk should continue to work.

## New Features
* **Autosuggestions**. Think URL fields in browsers. When you type a command, fish will suggest the rest of the command after the cursor, in a muted gray when possible. You can accept the suggestion with the right arrow key or Ctrl-F. Suggestions come from command history, completions, and some custom code for cd; there's a lot of potential for improvement here. The suggestions are computed on a background pthread, so they never slow down your typing. The autosuggestion feature is incredible. I miss it dearly every time I use anything else.

* **term256 support** where available, specifically modern xterms and OS X Lion. You can specify colors the old way ('set_color cyan') or by specifying RGB hex values ('set_color FF3333'); fish will pick the closest supported color. Some xterms do not advertise term256 support either in the $TERM or terminfo max_colors field, but nevertheless support it. For that reason, fish will default into using it on any xterm (but it can be disabled with an environment variable).

* **Web-based configuration** page. There is a new function 'fish_config'. This spins up a simple Python web server and opens a browser window to it. From this web page, you can set your shell colors and view your functions, variables, and history; all changes apply immediately to all running shells. Eventually all configuration ought to be supported via this mechanism (but in addition to, not instead of, command line mechanisms).

* **Man page completions**. There is a new function 'fish_update_completions'. This function reads all the man1 files from your manpath, removes the roff formatting, parses them to find the commands and options, and outputs fish completions into ~/.config/fish/completions. It won't overwrite existing completion files (except ones that it generated itself).

## Programmatic Changes
* fish is now entirely in C++. I have no particular love for C++, but it provides a ready memory-model to replace halloc. We've made an effort to keep it to a sane and portable subset (no C++11, no boost, no going crazy with templates or smart pointers), but we do use the STL and a little tr1.
* halloc is entirely gone, replaced by normal C++ ownership semantics. If you don't know what halloc is, well, now you have two reasons to be happy.
* All the crufty C data structures are entirely gone. array_list_t, priority_queue_t, hash_table_t, string_buffer_t have been removed and replaced by STL equivalents like std::vector, std::map, and std::wstring. A lot of the string handling now uses std::wstring instead of wchar_t *
* fish now spawns pthreads for tasks like syntax highlighting that require blocking I/O.
* History has been completely rewritten. History files now use an extensible YAML-style syntax. History "merging" (multiple shells writing to the same history file) now works better. There is now a maximum history length of about 250k items (256 * 1024).
* The parser has been "instanced," so you can now create more than one.
* Total #LoC has shrunk slightly even with the new features.

## Performance
* fish now runs syntax highlighting in a background thread, so typing commands is always responsive even on slow filesystems.
* echo, test, and pwd are now builtins, which eliminates many forks.
* The files in share/functions and share/completions now get 'internalized' into C strings that get compiled in with fish. This substantially reduces the number of files touched at startup. A consequence is that you cannot change these functions without recompiling, but often other functions depend on these "standard" functions, so changing them is perhaps not a good idea anyways.

Here are some system call counts for launching and then exiting fish with the default configuration, on OS X. The first column is fish trunk, the next column is with our changes, and the last column is bash for comparison. This data was collected via dtrace.

<table>
<tr> <th> <th> before <th> after <th> bash
<tr> <th> open <td> 9 <td> 4 <td> 5
<tr> <th> fork <td> 28 <td> 14 <td> 0
<tr> <th> stat <td> 131 <td> 85 <td> 11
<tr> <th> lstat <td> 670 <td> 0 <td> 0
<tr> <th> read <td> 332 <td> 80 <td> 4
<tr> <th> write <td> 172 <td> 149 <td> 0
</table>

The large number of forks relative to bash are due to fish's insanely expensive default prompt, which is unchanged in my version. If we switch to a prompt comparable to bash's (lame) default, the forks drop to 16 with trunk, 4 after our changes.

The large reduction in lstat() numbers is due to fish no longer needing to call ttyname() on OS X.

We've got some work to do to be as lean as bash, but we're on the right track.<|MERGE_RESOLUTION|>--- conflicted
+++ resolved
@@ -12,23 +12,16 @@
 - Added completions for:
  - nothing yet...
 - Lots of improvements to completions.
+ - Improved completion for `ant` (#5475).
 - fish_clipboard_* now supports wayland by means of [wl-clipboard](https://github.com/bugaevc/wl-clipboard).
-<<<<<<< HEAD
- - Improved completion for `ant` (#5475).
----
-=======
 - mandoc can now be used to format the output from `--help` if nroff is not installed
 
-
-=======
 # fish 3.0.1
 
 ### Fixes and improvements
 
 - exec now behaves properly inside functions (#5449)
 - while loops now evaluate to the last executed command in the loop body (or zero if the body was empty), matching POSIX semantics.
-
->>>>>>> 3cc581fb
 
 # fish 3.0.0 (released December 28, 2018)
 
